--- conflicted
+++ resolved
@@ -260,14 +260,11 @@
         # ----------------------------------------------------------------------
 
         # check for folder
-<<<<<<< HEAD
-=======
 
         # self._dir_prj = Path(self._dict_args[S_PRJ_OPTION])
         self._dir_prj = Path(self._dir_prj).resolve()
         # self._dir_prj = Path("/home/dana/Documents/Projects/Python/CLIs/CLIs_DEBUG")
 
->>>>>>> afe36153
         if not self._dir_prj.exists():
             print(M.S_ERR_PRJ_DIR_NO_EXIST.format(self._dir_prj))
             sys.exit(-1)
@@ -505,10 +502,7 @@
                 cv.freeze()
                 print(M.S_ACTION_DONE)
             except F.CNShellError as e:
-<<<<<<< HEAD
                 print(M.S_ACTION_FAIL)
-=======
->>>>>>> afe36153
                 print(e)
 
         # ----------------------------------------------------------------------
@@ -517,19 +511,6 @@
         path_git = self._dir_prj / M.S_DIR_GIT
         if path_git.exists():
 
-<<<<<<< HEAD
-                print(M.S_ACTION_CHANGE, end="", flush=True)
-
-                # run the cmd
-                # NB: cmd will fail if there are no entries in git
-                cmd = M.S_CHANGELOG_CMD
-                try:
-                    F.sh(cmd, shell=True)
-                    print(M.S_ACTION_DONE)
-                except F.CNShellError as e:
-                    print(M.S_ACTION_FAIL)
-                    print(e.message)
-=======
             print("Do CHANGELOG... ", end="")
 
             # run the cmd
@@ -540,8 +521,7 @@
                 print("Done")
             except F.CNShellError as e:
                 print("Failed")
-                print(e)
->>>>>>> afe36153
+                print(e.message)
 
         # ----------------------------------------------------------------------
         # purge
@@ -617,12 +597,8 @@
                 cs.build(venv)
                 print(M.S_ACTION_DONE)
             except F.CNShellError as e:
-<<<<<<< HEAD
-                print(M.S_ACTION_FAIL)
-=======
                 print("Fail")
->>>>>>> afe36153
-                print(e)
+                print(e.message)
 
         # ----------------------------------------------------------------------
         # tree
@@ -699,8 +675,6 @@
     # --------------------------------------------------------------------------
 
     # --------------------------------------------------------------------------
-<<<<<<< HEAD
-=======
     # Set up and run the command line parser
     # --------------------------------------------------------------------------
     def _run_parser(self):
@@ -745,20 +719,19 @@
         parser.add_argument(
             S_DBG_OPTION,
             action=S_DBG_ACTION,
-            dest=S_DBG_DEST,
+            # dest=S_DBG_DEST,
             help=S_DBG_HELP,
         )
 
         # add project dir
-        # parser.add_argument(
-        #     S_PRJ_OPTION,
-        #     # dest=S_PRJ_DEST,
-        #     metavar=S_PRJ_METAVAR,
-        #     help=S_PRJ_HELP,
-        # )
-
-    # --------------------------------------------------------------------------
->>>>>>> afe36153
+        parser.add_argument(
+            S_PRJ_OPTION,
+            # dest=S_PRJ_DEST,
+            # metavar=S_PRJ_METAVAR,
+            help=S_PRJ_HELP,
+        )
+
+    # --------------------------------------------------------------------------
     # Convert items in blacklist to absolute Path objects
     # --------------------------------------------------------------------------
     def _fix_blacklist_paths(self):
@@ -1113,75 +1086,6 @@
         # no valid switch found
         return False
 
-
-<<<<<<< HEAD
-# ------------------------------------------------------------------------------
-# Private functions
-# ------------------------------------------------------------------------------
-
-
-# ------------------------------------------------------------------------------
-# Add arguments to argparse parser
-# ------------------------------------------------------------------------------
-def _add_args(parser):
-    """
-    Add arguments to argparse parser
-
-    Arguments:
-        parser: The parser for which to add arguments
-
-    This method is teased out for better code maintenance.
-    """
-
-    # set help string
-    parser.description = S_PP_ABOUT
-
-    # add project dir
-    parser.add_argument(
-        S_PRJ_OPTION,  # args key
-        help=S_PRJ_HELP,
-    )
-
-    # add debug option
-    parser.add_argument(
-        S_DBG_OPTION,  # args key
-        help=S_DBG_HELP,
-        action=S_DBG_ACTION,
-    )
-
-
-# --------------------------------------------------------------------------
-# Set up and run the command line parser
-# --------------------------------------------------------------------------
-def _run_parser():
-    """
-    Set up and run the command line parser
-
-    Returns:
-        [dict]: The dict of command line options
-
-    This method sets up and runs the command line parser to minimize code
-    in the main method.
-    """
-
-    # create the command line parser
-    parser = argparse.ArgumentParser(formatter_class=CNFormatter)
-
-    # add args
-    _add_args(parser)
-
-    # get namespace object
-    args = parser.parse_args()
-
-    # convert namespace to dict
-    dict_args = vars(args)
-
-    # return the cmd line dict
-    return dict_args
-
-
-=======
->>>>>>> afe36153
 # ------------------------------------------------------------------------------
 # Code to run when called from command line
 # ------------------------------------------------------------------------------
