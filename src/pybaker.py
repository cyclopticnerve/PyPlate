--- conflicted
+++ resolved
@@ -25,10 +25,6 @@
 
 # system imports
 import argparse
-<<<<<<< HEAD
-# import os
-=======
->>>>>>> 09cab2aa
 from pathlib import Path
 import re
 import shutil
@@ -612,10 +608,6 @@
 
         if M.B_CMD_DOCS:
 
-<<<<<<< HEAD
-            print("Do extras/docs... ", end="")
-
-=======
             # move into src dir
             # dir_src = self._dir_prj / M.S_ALL_SRC
             # os.chdir(dir_src)
@@ -630,12 +622,11 @@
             # FIXME: this is broken
             # cmd = self._dir_prj / M.S_DOCS_SCRIPT
             # F.sh(cmd)
->>>>>>> 09cab2aa
             # create default docs
             name_docs = self._dict_rep["__PP_NAME_DOCS__"]
             path_docs = self._dir_prj / name_docs
             cmd = M.S_CMD_DOCS.format(path_docs)
-            # F.sh(cmd)
+            F.sh(cmd)
 
             # ------------------------------------------------------------------
 
@@ -681,23 +672,15 @@
             if root.name == M.S_ALL_SRC:
                 # for each file item
                 for item in files:
-<<<<<<< HEAD
-                    name_desk = self._dict_prv["__PP_DESK_FILE__"]
-                    if item.name == name_desk:
-=======
                 #     name_desk = self._dict_prv["__PP_DESK_FILE__"]
                 #     if item.name == name_desk:
                     if item.suffix == "desktop":
->>>>>>> 09cab2aa
                         self._fix_desktop(item)
                     if item.suffix == "ui" or item.suffix == ".glade":
                         self._fix_gtk3(item)
         print("Done")
-<<<<<<< HEAD
 
         print("Do extras/i18n", end="")
-=======
->>>>>>> 09cab2aa
 
         # do i18n stuff
         print("Do extras/i18n... ", end="")
